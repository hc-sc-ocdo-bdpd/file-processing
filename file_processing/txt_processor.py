--- conflicted
+++ resolved
@@ -15,19 +15,12 @@
         self.metadata.update({
             'text': text,
             'encoding': encoding,
-<<<<<<< HEAD
             'num_lines': len(text.split('\n')),
             'num_words': len(text.split()),
         })
-=======
-            'lines': lines,
-            'words': words,
-            'num_lines': len(lines),
-            'num_words': len(words),
-        })
+        
 
     def save(self, output_path: str = None) -> None:
         save_path = output_path or self.file_path
         with open(save_path, 'w', encoding = self.metadata['encoding']) as f:
-            f.write(self.metadata['text'])
->>>>>>> a9a60598
+            f.write(self.metadata['text'])