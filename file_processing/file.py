from pathlib import Path
from txt_processor import TextFileProcessor
from pdf_processor import PdfFileProcessor
from docx_processor import DocxFileProcessor
from ocr_decorator import OCRDecorator
from msg_processor import msgFileProcessor
from png_processor import PngFileProcessor
from xlsx_processor import xlsxFileProcessor
from pptx_processor import PptxFileProcessor
<<<<<<< HEAD
from xml_processor import XmlFileProcessor
=======
from jpeg_processor import JpegFileProcessor

>>>>>>> 67453ea6

class File:
    OCR_APPLICABLE_EXTENSIONS = {".pdf", ".jpeg", ".png"}

    PROCESSORS = {
        ".txt": TextFileProcessor,
        ".pdf": PdfFileProcessor,
        ".docx": DocxFileProcessor,
        ".msg": msgFileProcessor,
        ".pptx": PptxFileProcessor,
<<<<<<< HEAD
        ".xml": XmlFileProcessor
=======
        ".png": PngFileProcessor,
        ".xlsx": xlsxFileProcessor,
        ".jpeg": JpegFileProcessor,
        ".jpg": JpegFileProcessor,
>>>>>>> 67453ea6
    }

    def __init__(self, path: str, use_ocr: bool = False) -> None:
        self.path = Path(path)
        self.processor = self._get_processor(use_ocr)
        self.process()

    def _get_processor(self, use_ocr: bool) -> 'FileProcessorStrategy':
        extension = self.path.suffix

        processor_class = File.PROCESSORS.get(extension)
        if not processor_class:
            raise ValueError(f"No processor for file type {extension}")

        processor = processor_class(str(self.path))

        if use_ocr:
            if extension not in File.OCR_APPLICABLE_EXTENSIONS:
                raise ValueError(f"OCR is not applicable for file type {extension}.")
            return OCRDecorator(processor)

        return processor

    def process(self) -> None:
        return self.processor.process()

    @property
    def file_name(self) -> str:
        return self.processor.file_name

    @property
    def metadata(self) -> dict:
        return self.processor.metadata<|MERGE_RESOLUTION|>--- conflicted
+++ resolved
@@ -7,12 +7,8 @@
 from png_processor import PngFileProcessor
 from xlsx_processor import xlsxFileProcessor
 from pptx_processor import PptxFileProcessor
-<<<<<<< HEAD
 from xml_processor import XmlFileProcessor
-=======
 from jpeg_processor import JpegFileProcessor
-
->>>>>>> 67453ea6
 
 class File:
     OCR_APPLICABLE_EXTENSIONS = {".pdf", ".jpeg", ".png"}
@@ -23,14 +19,11 @@
         ".docx": DocxFileProcessor,
         ".msg": msgFileProcessor,
         ".pptx": PptxFileProcessor,
-<<<<<<< HEAD
-        ".xml": XmlFileProcessor
-=======
+        ".xml": XmlFileProcessor,
         ".png": PngFileProcessor,
         ".xlsx": xlsxFileProcessor,
         ".jpeg": JpegFileProcessor,
         ".jpg": JpegFileProcessor,
->>>>>>> 67453ea6
     }
 
     def __init__(self, path: str, use_ocr: bool = False) -> None:
