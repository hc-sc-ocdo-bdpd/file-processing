from pathlib import Path
from file_processing import processors
from file_processing.file_processor_strategy import FileProcessorStrategy
from file_processing.errors import (
    FileProcessingFailedError,
    TesseractNotFound,
    NotOCRApplicableError,
    NotTranscriptionApplicableError,
    OptionalDependencyNotInstalledError
)


class File:
    OCR_APPLICABLE_EXTENSIONS = {".pdf", ".jpeg", ".jpg", ".png", ".gif", ".tiff", ".tif"}
    TRANSCRIPTION_APPLICABLE_EXTENSIONS = {".mp3", ".wav", ".mp4", ".flac", ".aiff", ".ogg"}

    PROCESSORS = {
        ".csv": processors.CsvFileProcessor,
        ".txt": processors.TextFileProcessor,
        ".pdf": processors.PdfFileProcessor,
        ".docx": processors.DocxFileProcessor,
        ".msg": processors.MsgFileProcessor,
        ".pptx": processors.PptxFileProcessor,
        ".rtf": processors.RtfFileProcessor,
        ".html": processors.HtmlFileProcessor,
        ".xml": processors.XmlFileProcessor,
        ".png": processors.PngFileProcessor,
        ".xlsx": processors.XlsxFileProcessor,
        ".jpeg": processors.JpegFileProcessor,
        ".jpg": processors.JpegFileProcessor,
        ".json": processors.JsonFileProcessor,
        ".zip": processors.ZipFileProcessor,
        ".mp3": processors.AudioFileProcessor,
        ".wav": processors.AudioFileProcessor,
        ".mp4": processors.AudioFileProcessor,
        ".flac": processors.AudioFileProcessor,
        ".aiff": processors.AudioFileProcessor,
        ".ogg": processors.AudioFileProcessor,
        ".py": processors.PyFileProcessor,
        ".gif": processors.GifFileProcessor,
        ".tif": processors.TiffFileProcessor,
        ".tiff": processors.TiffFileProcessor,
        ".heic": processors.HeicFileProcessor,
        ".heif": processors.HeicFileProcessor,
<<<<<<< HEAD
        ".gguf": processors.GgufFileProcessor,
        ".whl": processors.WhlFileProcessor
=======
        ".ipynb": processors.IpynbFileProcessor,
        ".gguf": processors.GgufFileProcessor
>>>>>>> 3541cb41
    }

    def __init__(self, path: str, use_ocr: bool = False, ocr_path: str = None, 
                 use_transcriber: bool = False, open_file: bool = True) -> None:
        self.path = Path(path)
        self.processor = self._get_processor(use_ocr, ocr_path, use_transcriber, open_file)
        self.process()
        
    def _get_processor(self, use_ocr: bool, ocr_path: str,
                    use_transcriber: bool, open_file: bool) -> FileProcessorStrategy:
        # Check if the path is a directory and assign DirectoryProcessor
        if self.path.is_dir():
            return processors.DirectoryProcessor(str(self.path), open_file)

        # If not a directory, proceed with file processor logic
        extension = self.path.suffix
        processor_class = File.PROCESSORS.get(extension, processors.GenericFileProcessor)
        processor = processor_class(str(self.path), open_file)

        if use_ocr:
            # Check if the file extension is applicable for OCR first
            if extension not in File.OCR_APPLICABLE_EXTENSIONS:
                raise NotOCRApplicableError(f"OCR is not applicable for file type {extension}.")

            # Attempt to import the OCR library only when needed and after checking applicability
            try:
                from file_processing_ocr.ocr_decorator import OCRDecorator
                import pytesseract

                # Check for Tesseract installation
                if ocr_path:
                    pytesseract.pytesseract.tesseract_cmd = ocr_path

                pytesseract.get_tesseract_version()
            except ImportError:
                raise OptionalDependencyNotInstalledError("OCR functionality requires the 'file-processing-ocr' library. "
                                                        "Please install it using 'pip install file-processing-ocr'.")
            except Exception:
                raise TesseractNotFound(f"Tesseract is not installed or not added to PATH. Path: {pytesseract.pytesseract.tesseract_cmd}")

            return OCRDecorator(processor, ocr_path)

        if use_transcriber:
            # Attempt to import the transcription library only when needed
            try:
                from file_processing_transcription.transcription_decorator import TranscriptionDecorator

                if extension not in File.TRANSCRIPTION_APPLICABLE_EXTENSIONS:
                    raise NotTranscriptionApplicableError(
                        f"Transcription is not applicable for file type {extension}.")
            except ImportError:
                raise OptionalDependencyNotInstalledError("Transcription functionality requires the 'file-processing-transcription' library. "
                                                        "Please install it using 'pip install file-processing-transcription'.")

            return TranscriptionDecorator(processor)

        return processor


    def save(self, output_path: str = None) -> None:
        self.processor.save(output_path)

    def process(self) -> None:
        return self.processor.process()

    @property
    def file_path(self) -> str:
        return self.processor.file_path

    @property
    def file_name(self) -> str:
        return self.processor.file_name

    @property
    def extension(self) -> str:
        return self.processor.extension

    @property
    def owner(self) -> str:
        return self.processor.owner

    @property
    def size(self) -> str:
        return self.processor.size

    @property
    def modification_time(self) -> str:
        return self.processor.modification_time

    @property
    def access_time(self) -> str:
        return self.processor.access_time

    @property
    def creation_time(self) -> str:
        return self.processor.creation_time

    @property
    def parent_directory(self) -> str:
        return self.processor.parent_directory

    @property
    def permissions(self) -> str:
        return self.processor.permissions

    @property
    def is_file(self) -> bool:
        return self.processor.is_file

    @property
    def is_symlink(self) -> bool:
        return self.processor.is_symlink

    @property
    def absolute_path(self) -> str:
        return self.processor.absolute_path

    @property
    def metadata(self) -> dict:
        return self.processor.metadata<|MERGE_RESOLUTION|>--- conflicted
+++ resolved
@@ -42,13 +42,9 @@
         ".tiff": processors.TiffFileProcessor,
         ".heic": processors.HeicFileProcessor,
         ".heif": processors.HeicFileProcessor,
-<<<<<<< HEAD
         ".gguf": processors.GgufFileProcessor,
+        ".ipynb": processors.IpynbFileProcessor,
         ".whl": processors.WhlFileProcessor
-=======
-        ".ipynb": processors.IpynbFileProcessor,
-        ".gguf": processors.GgufFileProcessor
->>>>>>> 3541cb41
     }
 
     def __init__(self, path: str, use_ocr: bool = False, ocr_path: str = None, 
