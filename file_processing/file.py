--- conflicted
+++ resolved
@@ -42,11 +42,8 @@
         ".tiff": processors.TiffFileProcessor,
         ".heic": processors.HeicFileProcessor,
         ".heif": processors.HeicFileProcessor,
-<<<<<<< HEAD
-        ".ipynb": processors.IpynbFileProcessor
-=======
+        ".ipynb": processors.IpynbFileProcessor,
         ".gguf": processors.GgufFileProcessor
->>>>>>> 926b7d58
     }
 
     def __init__(self, path: str, use_ocr: bool = False, ocr_path: str = None, 
