from pathlib import Path
from file_processing import processors
from file_processing.file_processor_strategy import FileProcessorStrategy
from file_processing.errors import (
    FileProcessingFailedError,
    TesseractNotFound,
    NotOCRApplicableError,
    NotTranscriptionApplicableError,
    OptionalDependencyNotInstalledError
)


class File:
    OCR_APPLICABLE_EXTENSIONS = {".pdf", ".jpeg", ".jpg", ".png", ".gif", ".tiff", ".tif"}
    TRANSCRIPTION_APPLICABLE_EXTENSIONS = {".mp3", ".wav", ".mp4", ".flac", ".aiff", ".ogg"}

    PROCESSORS = {
        ".csv": processors.CsvFileProcessor,
        ".txt": processors.TextFileProcessor,
        ".pdf": processors.PdfFileProcessor,
        ".docx": processors.DocxFileProcessor,
        ".msg": processors.MsgFileProcessor,
        ".pptx": processors.PptxFileProcessor,
        ".rtf": processors.RtfFileProcessor,
        ".html": processors.HtmlFileProcessor,
        ".xml": processors.XmlFileProcessor,
        ".png": processors.PngFileProcessor,
        ".xlsx": processors.XlsxFileProcessor,
        ".jpeg": processors.JpegFileProcessor,
        ".jpg": processors.JpegFileProcessor,
        ".json": processors.JsonFileProcessor,
        ".zip": processors.ZipFileProcessor,
        ".mp3": processors.AudioFileProcessor,
        ".wav": processors.AudioFileProcessor,
        ".mp4": processors.AudioFileProcessor,
        ".flac": processors.AudioFileProcessor,
        ".aiff": processors.AudioFileProcessor,
        ".ogg": processors.AudioFileProcessor,
        ".py": processors.PyFileProcessor,
        ".gif": processors.GifFileProcessor,
        ".tif": processors.TiffFileProcessor,
        ".tiff": processors.TiffFileProcessor,
        ".heic": processors.HeicFileProcessor,
        ".heif": processors.HeicFileProcessor,
        ".gguf": processors.GgufFileProcessor,
        ".gitignore": processors.GitignoreFileProcessor,
        ".ipynb": processors.IpynbFileProcessor,
<<<<<<< HEAD
        ".gguf": processors.GgufFileProcessor,
        ".exe": processors.ExeFileProcessor
=======
        ".whl": processors.WhlFileProcessor
>>>>>>> 3603daca
    }

    def __init__(self, path: str, use_ocr: bool = False, ocr_path: str = None, 
                 use_transcriber: bool = False, open_file: bool = True) -> None:
        self.path = Path(path)
        self.processor = self._get_processor(use_ocr, ocr_path, use_transcriber, open_file)
        self.process()
        
    def _get_processor(self, use_ocr: bool, ocr_path: str,
                    use_transcriber: bool, open_file: bool) -> FileProcessorStrategy:
        # Check if the path is a directory and assign DirectoryProcessor
        if self.path.is_dir():
            return processors.DirectoryProcessor(str(self.path), open_file)

        # If not a directory, proceed with file processor logic
        extension = self.path.suffix
        processor_class = File.PROCESSORS.get(extension, processors.GenericFileProcessor)
        processor = processor_class(str(self.path), open_file)

        if use_ocr:
            # Check if the file extension is applicable for OCR first
            if extension not in File.OCR_APPLICABLE_EXTENSIONS:
                raise NotOCRApplicableError(f"OCR is not applicable for file type {extension}.")

            # Attempt to import the OCR library only when needed and after checking applicability
            try:
                from file_processing_ocr.ocr_decorator import OCRDecorator
                import pytesseract

                # Check for Tesseract installation
                if ocr_path:
                    pytesseract.pytesseract.tesseract_cmd = ocr_path

                pytesseract.get_tesseract_version()
            except ImportError:
                raise OptionalDependencyNotInstalledError("OCR functionality requires the 'file-processing-ocr' library. "
                                                        "Please install it using 'pip install file-processing-ocr'.")
            except Exception:
                raise TesseractNotFound(f"Tesseract is not installed or not added to PATH. Path: {pytesseract.pytesseract.tesseract_cmd}")

            return OCRDecorator(processor, ocr_path)

        if use_transcriber:
            # Attempt to import the transcription library only when needed
            try:
                from file_processing_transcription.transcription_decorator import TranscriptionDecorator

                if extension not in File.TRANSCRIPTION_APPLICABLE_EXTENSIONS:
                    raise NotTranscriptionApplicableError(
                        f"Transcription is not applicable for file type {extension}.")
            except ImportError:
                raise OptionalDependencyNotInstalledError("Transcription functionality requires the 'file-processing-transcription' library. "
                                                        "Please install it using 'pip install file-processing-transcription'.")

            return TranscriptionDecorator(processor)

        return processor


    def save(self, output_path: str = None) -> None:
        self.processor.save(output_path)

    def process(self) -> None:
        return self.processor.process()

    @property
    def file_path(self) -> str:
        return self.processor.file_path

    @property
    def file_name(self) -> str:
        return self.processor.file_name

    @property
    def extension(self) -> str:
        return self.processor.extension

    @property
    def owner(self) -> str:
        return self.processor.owner

    @property
    def size(self) -> str:
        return self.processor.size

    @property
    def modification_time(self) -> str:
        return self.processor.modification_time

    @property
    def access_time(self) -> str:
        return self.processor.access_time

    @property
    def creation_time(self) -> str:
        return self.processor.creation_time

    @property
    def parent_directory(self) -> str:
        return self.processor.parent_directory

    @property
    def permissions(self) -> str:
        return self.processor.permissions

    @property
    def is_file(self) -> bool:
        return self.processor.is_file

    @property
    def is_symlink(self) -> bool:
        return self.processor.is_symlink

    @property
    def absolute_path(self) -> str:
        return self.processor.absolute_path

    @property
    def metadata(self) -> dict:
        return self.processor.metadata<|MERGE_RESOLUTION|>--- conflicted
+++ resolved
@@ -45,12 +45,8 @@
         ".gguf": processors.GgufFileProcessor,
         ".gitignore": processors.GitignoreFileProcessor,
         ".ipynb": processors.IpynbFileProcessor,
-<<<<<<< HEAD
-        ".gguf": processors.GgufFileProcessor,
-        ".exe": processors.ExeFileProcessor
-=======
+        ".exe": processors.ExeFileProcessor,
         ".whl": processors.WhlFileProcessor
->>>>>>> 3603daca
     }
 
     def __init__(self, path: str, use_ocr: bool = False, ocr_path: str = None, 
