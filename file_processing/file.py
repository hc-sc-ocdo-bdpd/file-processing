--- conflicted
+++ resolved
@@ -3,13 +3,9 @@
 from pdf_processor import PdfFileProcessor
 from docx_processor import DocxFileProcessor
 from ocr_decorator import OCRDecorator
-<<<<<<< HEAD
 from msg_processor import MsgFileProcessor
-=======
-from msg_processor import msgFileProcessor
 from png_processor import PngFileProcessor
 from xlsx_processor import xlsxFileProcessor
->>>>>>> a9a60598
 from pptx_processor import PptxFileProcessor
 from rtf_processor import RtfFileProcessor
 from html_processor import HtmlFileProcessor
@@ -24,11 +20,7 @@
         ".txt": TextFileProcessor,
         ".pdf": PdfFileProcessor,
         ".docx": DocxFileProcessor,
-<<<<<<< HEAD
         ".msg": MsgFileProcessor,
-        ".pptx": PptxFileProcessor
-=======
-        ".msg": msgFileProcessor,
         ".pptx": PptxFileProcessor,
         ".rtf": RtfFileProcessor,
         ".html": HtmlFileProcessor,
@@ -37,8 +29,7 @@
         ".xlsx": xlsxFileProcessor,
         ".jpeg": JpegFileProcessor,
         ".jpg": JpegFileProcessor,
-        ".zip": ZipFileProcessor,
->>>>>>> a9a60598
+        ".zip": ZipFileProcessor
     }
 
     def __init__(self, path: str, use_ocr: bool = False) -> None:
@@ -70,13 +61,11 @@
     def process(self) -> None:
         return self.processor.process()
 
-<<<<<<< HEAD
     
     @property
     def file_path(self) -> str:
         return self.processor.file_path
-=======
->>>>>>> a9a60598
+
 
     @property
     def file_name(self) -> str:
