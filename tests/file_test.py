--- conflicted
+++ resolved
@@ -249,13 +249,14 @@
     assert pptx_1.metadata['num_slides'] == 4
     assert pptx_2.metadata['num_slides'] == 5
 
-<<<<<<< HEAD
+    
 def test_rtf_text():
     from file_processing.file import File
-    rtf_1 = File('tests/resources/test_files/Test_for_RTF.rtf')
+    rtf_1 = File('tes
+                 ts/resources/test_files/Test_for_RTF.rtf')
     assert len(rtf_1.metadata['rtf_text']) == 43
-=======
-    
+    
+                 
 def test_html_text():
     from file_processing.file import File
     txt_1 = File('tests/resources/test_files/Health - Canada.ca.html')
@@ -325,5 +326,4 @@
     jpeg_1 = File('tests/resources/test_files/HealthCanada.jpeg')
     jpeg_2 = File('tests/resources/test_files/MapCanada.jpg')
     assert jpeg_1.metadata['height'] == 262
-    assert jpeg_2.metadata['height'] == 2896
->>>>>>> 264ac803
+    assert jpeg_2.metadata['height'] == 2896