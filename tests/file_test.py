import sys, os
sys.path.append(os.path.join(sys.path[0],'file_processing'))

def test_txt_text():
    from file_processing.file import File
    txt_1 = File('tests/resources/test_files/government_of_canada_wikipedia.txt')
    txt_2 = File('tests/resources/test_files/usa_government_wikipedia.txt')
    assert len(txt_1.metadata['text']) == 38983
    assert len(txt_2.metadata['text']) == 47819

def test_txt_num_lines():
    # indirectly tests lines attribute
    from file_processing.file import File
    txt_1 = File('tests/resources/test_files/government_of_canada_wikipedia.txt')
    txt_2 = File('tests/resources/test_files/usa_government_wikipedia.txt')
    assert txt_1.metadata['num_lines'] == 306
    assert txt_2.metadata['num_lines'] == 383

def test_txt_num_words():
    # indirectly tests words attribute
    from file_processing.file import File
    txt_1 = File('tests/resources/test_files/government_of_canada_wikipedia.txt')
    txt_2 = File('tests/resources/test_files/usa_government_wikipedia.txt')
    assert txt_1.metadata['num_words'] == 5691
    assert txt_2.metadata['num_words'] == 7160

def test_save_txt_metadata():
    from file_processing.file import File
    
    test_txt_path = 'tests/resources/test_files/government_of_canada_wikipedia.txt'
    copy_test_txt_path = 'tests/resources/test_files/government_of_canada_wikipedia_copy.txt'
    
    # Copying file
    with open(test_txt_path, 'rb') as src_file:
        with open(copy_test_txt_path, 'wb') as dest_file:
            dest_file.write(src_file.read())

    try:
        
        # Load via File object
        txt_file = File(copy_test_txt_path)
        
        # Save
        txt_file.save()
        
        # Assert if .txt correctly saved
        assert len(txt_file.metadata['text']) == 38983

    finally:
        # Clean up by removing the copied file after the test is done
        os.remove(copy_test_txt_path)


def test_docx_text():
    from file_processing.file import File
    docx_1 = File('tests/resources/test_files/HealthCanadaOverviewFromWikipedia.docx')
    docx_2 = File('tests/resources/test_files/SampleReport.docx')
    assert len(docx_1.metadata['text']) == 1631
    assert len(docx_2.metadata['text']) == 3220


def test_docx_author():
    from file_processing.file import File
    from docx import Document

    # Paths of test files
    test_docx_1_path = 'tests/resources/test_files/HealthCanadaOverviewFromWikipedia.docx'
    test_docx_2_path = 'tests/resources/test_files/SampleReport.docx'

    # Arbitrary test author names
    test_author_1 = 'Test Author One'
    test_author_2 = 'Second Test Author'

    # Update test docx files to have test names
    for x in [(test_docx_1_path,test_author_1), (test_docx_2_path, test_author_2)]:
        doc = Document(x[0])
        doc.core_properties.author = x[1]
        doc.save(x[0])

    # Test author names match
    docx_1 = File(test_docx_1_path)
    docx_2 = File(test_docx_2_path)
    assert docx_1.metadata['author'] == test_author_1
    assert docx_2.metadata['author'] == test_author_2


def test_docx_last_modified_by():
    from file_processing.file import File
    from docx import Document

    # Paths of test files
    test_docx_1_path = 'tests/resources/test_files/HealthCanadaOverviewFromWikipedia.docx'
    test_docx_2_path = 'tests/resources/test_files/SampleReport.docx'

    # Arbitrary test last_modified_by names
    test_last_modified_by_1 = 'Test last_modified_by One'
    test_last_modified_by_2 = 'last_modified_by Test Author'

    # Update test docx files to have test names
    for x in [(test_docx_1_path,test_last_modified_by_1), (test_docx_2_path, test_last_modified_by_2)]:
        doc = Document(x[0])
        doc.core_properties.last_modified_by = x[1]
        doc.save(x[0])

    # Test last_modified_by names match
    docx_1 = File(test_docx_1_path)
    docx_2 = File(test_docx_2_path)
    assert docx_1.metadata['last_modified_by'] == test_last_modified_by_1
    assert docx_2.metadata['last_modified_by'] == test_last_modified_by_2


<<<<<<< HEAD
def test_docx_locked():
    from file_processing.file import File
    import pytest
    with pytest.raises(Exception) as e_info:
        docx_1 = File('tests/resources/test_files/SampleReport_Locked.docx')
    with pytest.raises(Exception) as e_info:
        docx_2 = File('tests/resources/test_files/HealthCanadaOverviewFromWikipedia_Locked.docx')
=======
    import os


def test_save_docx_metadata():
    from file_processing.file import File
    from docx import Document
    
    test_docx_path = 'tests/resources/test_files/HealthCanadaOverviewFromWikipedia.docx'
    copy_test_docx_path = 'tests/resources/test_files/HealthCanadaOverviewFromWikipedia_copy.docx'
    
    # Copying file
    with open(test_docx_path, 'rb') as src_file:
        with open(copy_test_docx_path, 'wb') as dest_file:
            dest_file.write(src_file.read())

    try:
        # Arbitrary test author and last_modified_by names
        test_author = 'New Author'
        test_last_modified_by = 'Modified Author'
        
        # Load and change metadata via File object
        docx_file = File(copy_test_docx_path)
        docx_file.metadata['author'] = test_author
        docx_file.metadata['last_modified_by'] = test_last_modified_by
        
        # Save changes
        docx_file.save()
        
        # Load document again to check if the changes were saved correctly
        doc = Document(copy_test_docx_path)
        
        # Assert if changes are correctly reflected
        assert doc.core_properties.author == test_author
        assert doc.core_properties.last_modified_by == test_last_modified_by

    finally:
        # Clean up by removing the copied file after the test is done
        os.remove(copy_test_docx_path)

>>>>>>> dbaa0b23


def test_pdf_ocr_text_found():
    from file_processing.file import File
    pdf_1 = File('tests/resources/test_files/SampleReportScreenShot.pdf', use_ocr=True)
    ocr_text = pdf_1.metadata['ocr_text']
    assert len(ocr_text) > 0


def test_pdf_locked(capfd):
    from file_processing.file import File
    pdf_1 = File('tests/resources/test_files/SampleReport_Locked.pdf')
    out, err = capfd.readouterr()
    assert out == 'Error encountered while opening or processing tests\\resources\\test_files\SampleReport_Locked.pdf: File has not been decrypted\n'
    pdf_2 = File('tests/resources/test_files/ArtificialNeuralNetworksForBeginners_Locked.pdf')
    out, err = capfd.readouterr()
    assert out == 'Error encountered while opening or processing tests\\resources\\test_files\ArtificialNeuralNetworksForBeginners_Locked.pdf: File has not been decrypted\n'
    

def test_msg_text():
    from file_processing.file import File
    msg = File('tests/resources/test_files/Test Email.msg')
    msg_text = msg.metadata['text']
    assert msg_text == 'Body text.\r\n\r\n \r\n\r\n'

    
def test_msg_subject():
    from file_processing.file import File
    msg = File('tests/resources/test_files/Test Email.msg')
    msg_subject = msg.metadata['subject']
    assert msg_subject == 'Test Email'

    
def test_msg_date():
    from file_processing.file import File
    msg = File('tests/resources/test_files/Test Email.msg')
    msg_date = msg.metadata['date']
    assert msg_date == 'Mon, 18 Sep 2023 13:57:16 -0400'

    
def test_msg_sender():
    from file_processing.file import File
    msg = File('tests/resources/test_files/Test Email.msg')
    msg_sender = msg.metadata['sender']
    assert msg_sender == '"Burnett, Taylen (HC/SC)" <Taylen.Burnett@hc-sc.gc.ca>'

def test_save_msg_metadata():
    from file_processing.file import File

    test_msg_path = 'tests/resources/test_files/Test Email.msg'
    copy_test_msg_path = 'tests/resources/test_files/Test Email_copy.msg'
    
    # Copying file
    with open(test_msg_path, 'rb') as src_file:
        with open(copy_test_msg_path, 'wb') as dest_file:
            dest_file.write(src_file.read())

    try:
        # Load via File object
        msg_file = File(copy_test_msg_path)
        
        # Save changes
        msg_file.save()

        # Load document again to check if the changes were saved correctly
        msg = File(copy_test_msg_path)
        
        # Assert if file correctly saved
        assert msg.metadata['sender'] == '"Burnett, Taylen (HC/SC)" <Taylen.Burnett@hc-sc.gc.ca>'
        assert msg.metadata['date'] == 'Mon, 18 Sep 2023 13:57:16 -0400'
        assert msg.metadata['subject'] == 'Test Email'
        assert msg.metadata['text'] == 'Body text.\r\n\r\n \r\n\r\n'

    finally:
        os.remove(copy_test_msg_path)

def test_png_format():
    from file_processing.file import File
    png_1 = File('tests/resources/test_files/Health_Canada_logo.png')
    png_2 = File('tests/resources/test_files/MapCanada.png')
    assert png_1.metadata['original_format'] == 'GIF'
    assert png_2.metadata['original_format'] == 'PNG'

    
def test_png_mode():
    from file_processing.file import File
    png_1 = File('tests/resources/test_files/Health_Canada_logo.png')
    png_2 = File('tests/resources/test_files/MapCanada.png')
    assert png_1.metadata['mode'] == 'P'
    assert png_2.metadata['mode'] == 'RGBA'

    
def test_png_width():
    from file_processing.file import File
    png_1 = File('tests/resources/test_files/Health_Canada_logo.png')
    png_2 = File('tests/resources/test_files/MapCanada.png')
    assert png_1.metadata['width'] == 303
    assert png_2.metadata['width'] == 3000

    
def test_png_height():
    from file_processing.file import File
    png_1 = File('tests/resources/test_files/Health_Canada_logo.png')
    png_2 = File('tests/resources/test_files/MapCanada.png')
    assert png_1.metadata['height'] == 40
    assert png_2.metadata['height'] == 2408

def test_save_png_metadata():
    from file_processing.file import File
    
    test_jpeg_path = 'tests/resources/test_files/Health_Canada_logo.png'
    copy_test_jpeg_path = 'tests/resources/test_files/Health_Canada_logo_copy.png'
    
    # Copying file
    with open(test_jpeg_path, 'rb') as src_file:
        with open(copy_test_jpeg_path, 'wb') as dest_file:
            dest_file.write(src_file.read())

    try:
        # Load via File object
        jpeg_file = File(copy_test_jpeg_path)
        
        # Save changes
        jpeg_file.save()
        
        # Load document again to check if the changes were saved correctly
        jpeg = File(copy_test_jpeg_path)
        
        # Assert if file correctly saved
        assert jpeg.metadata['height'] == 40
        assert jpeg.metadata['width'] == 303
        assert jpeg.metadata['mode'] == 'P'

    finally:
        # Clean up by removing the copied file after the test is done
        os.remove(copy_test_jpeg_path)
    
    
def test_excel_sheets():
    from file_processing.file import File 
    exceldoc = File('tests/resources/test_files/Test_excel_file.xlsx')
    exceldoc_sheetnames = exceldoc.metadata['sheet_names']
    assert exceldoc_sheetnames == ['Sheet1', 'Sheet2', 'Sheet3']

    
def test_excel_activesheet():
    from file_processing.file import File
    exceldoc = File('tests/resources/test_files/Test_excel_file.xlsx')
    exceldoc_activesheet = exceldoc.metadata['active_sheet']
    assert str(exceldoc_activesheet) == "<Worksheet \"Sheet3\">"

    
def test_excel_data():
    from file_processing.file import File
    exceldoc = File('tests/resources/test_files/Test_excel_file.xlsx')
    assert len(exceldoc.metadata['data']['Sheet1']) == 10
    assert len(exceldoc.metadata['data']['Sheet2']) == 11
    assert len(exceldoc.metadata['data']['Sheet3']) == 21

    
def test_excel_last_modified_by():
    from file_processing.file import File
    exceldoc = File('tests/resources/test_files/Test_excel_file.xlsx')
    assert exceldoc.metadata['last_modified_by'] == 'Burnett, Taylen (HC/SC)'

    
def test_excel_creator():
    from file_processing.file import File
    exceldoc = File('tests/resources/test_files/Test_excel_file.xlsx')
    assert exceldoc.metadata['creator'] == 'Burnett, Taylen (HC/SC)'

<<<<<<< HEAD

def test_excel_locked():
    from file_processing.file import File
    import pytest
    with pytest.raises(Exception) as e_info:
        exceldoc = File('tests/resources/test_files/Test_excel_file_Locked.xlsx')
    with pytest.raises(Exception) as e_info:
        exceldoc_2 = File('tests/resources/test_files/StructureofCanadianFederalGovFromWikipedia_Locked.xlsx')

=======
def test_save_exc_metadata():
    from file_processing.file import File
    from openpyxl import load_workbook
    
    test_exc_path = 'tests/resources/test_files/Test_excel_file.xlsx'
    copy_test_exc_path = 'tests/resources/test_files/Test_excel_file_copy.xlsx'
    
    # Copying file
    with open(test_exc_path, 'rb') as src_file:
        with open(copy_test_exc_path, 'wb') as dest_file:
            dest_file.write(src_file.read())

    try:
        # Arbitrary test author and last_modified_by names
        test_creator = 'New Creator'
        test_last_modified_by = 'Modified Creator'
        
        # Load and change metadata via File object
        exc_file = File(copy_test_exc_path)
        exc_file.metadata['creator'] = test_creator
        exc_file.metadata['last_modified_by'] = test_last_modified_by
        
        # Save changes
        exc_file.save()
        
        # Load document again to check if the changes were saved correctly
        exceldoc = load_workbook(copy_test_exc_path)
        
        # Assert if changes are correctly reflected
        assert exceldoc.properties.creator == test_creator
        assert exceldoc.properties.lastModifiedBy == test_last_modified_by

    finally:
        # Clean up by removing the copied file after the test is done
        os.remove(copy_test_exc_path)
>>>>>>> dbaa0b23
    
def test_pptx_text():
    from file_processing.file import File
    pptx_1 = File('tests/resources/test_files/HealthCanadaOverviewFromWikipedia.pptx')
    pptx_2 = File('tests/resources/test_files/SampleReport.pptx')
    assert len(pptx_1.metadata['text']) == 1655
    assert len(pptx_2.metadata['text']) == 2037


def test_pptx_author():
    from file_processing.file import File
    from pptx import Presentation

    # Paths of test files
    test_pptx_1_path = 'tests/resources/test_files/HealthCanadaOverviewFromWikipedia.pptx'
    test_pptx_2_path = 'tests/resources/test_files/SampleReport.pptx'

    # Arbitrary test author names
    test_author_1 = 'Test Author One'
    test_author_2 = 'Second Test Author'

    # Update test pptx files to have test names
    for x in [(test_pptx_1_path,test_author_1), (test_pptx_2_path, test_author_2)]:
        ppt = Presentation(x[0])
        ppt.core_properties.author = x[1]
        ppt.save(x[0])

    # Test author names match
    pptx_1 = File(test_pptx_1_path)
    pptx_2 = File(test_pptx_2_path)
    assert pptx_1.metadata['author'] == test_author_1
    assert pptx_2.metadata['author'] == test_author_2


def test_pptx_last_modified_by():
    from file_processing.file import File
    from pptx import Presentation

    # Paths of test files
    test_pptx_1_path = 'tests/resources/test_files/HealthCanadaOverviewFromWikipedia.pptx'
    test_pptx_2_path = 'tests/resources/test_files/SampleReport.pptx'

    # Arbitrary test last_modified_by names
    test_last_modified_by_1 = 'Test last_modified_by One'
    test_last_modified_by_2 = 'last_modified_by Test Author'

    # Update test pptx files to have test names
    for x in [(test_pptx_1_path,test_last_modified_by_1), (test_pptx_2_path, test_last_modified_by_2)]:
        ppt = Presentation(x[0])
        ppt.core_properties.last_modified_by = x[1]
        ppt.save(x[0])

    # Test last_modified_by names match
    pptx_1 = File(test_pptx_1_path)
    pptx_2 = File(test_pptx_2_path)
    assert pptx_1.metadata['last_modified_by'] == test_last_modified_by_1
    assert pptx_2.metadata['last_modified_by'] == test_last_modified_by_2

    
def test_pptx_num_slides():
    from file_processing.file import File
    pptx_1 = File('tests/resources/test_files/HealthCanadaOverviewFromWikipedia.pptx')
    pptx_2 = File('tests/resources/test_files/SampleReport.pptx')
    assert pptx_1.metadata['num_slides'] == 4
    assert pptx_2.metadata['num_slides'] == 5

<<<<<<< HEAD

def test_pptx_locked():
    from file_processing.file import File
    import pytest
    with pytest.raises(Exception) as e_info:
        pptx_1 = File('tests/resources/test_files/SampleReport_Locked.pptx')
    with pytest.raises(Exception) as e_info:
        pptx_2 = File('tests/resources/test_files/HealthCanadaOverviewFromWikipedia_Locked.pptx')
    

=======
def test_save_ppt_metadata():
    from file_processing.file import File
    from pptx import Presentation
    test_ppt_path = 'tests/resources/test_files/HealthCanadaOverviewFromWikipedia.pptx'
    copy_test_ppt_path = 'tests/resources/test_files/HealthCanadaOverviewFromWikipedia_copy.pptx'
    
    # Copying file
    with open(test_ppt_path, 'rb') as src_file:
        with open(copy_test_ppt_path, 'wb') as dest_file:
            dest_file.write(src_file.read())

    try:
        # Arbitrary test author and last_modified_by names
        test_author = 'New Author'
        test_last_modified_by = 'Modified Author'
        
        # Load and change metadata via File object
        ppt_file = File(copy_test_ppt_path)
        ppt_file.metadata['author'] = test_author
        ppt_file.metadata['last_modified_by'] = test_last_modified_by
        
        # Save changes
        ppt_file.save()
        
        # Load document again to check if the changes were saved correctly
        ppt = Presentation(copy_test_ppt_path)
        
        # Assert if changes are correctly reflected
        assert ppt.core_properties.author == test_author
        assert ppt.core_properties.last_modified_by == test_last_modified_by

    finally:
        # Clean up by removing the copied file after the test is done
        os.remove(copy_test_ppt_path)
    
def test_rtf_text():
    from file_processing.file import File
    rtf_1 = File('tests/resources/test_files/Test_for_RTF.rtf')
    assert len(rtf_1.metadata['text']) == 5306

def test_save_rtf_metadata():
    from file_processing.file import File
    
    test_rtf_path = 'tests/resources/test_files/Test_for_RTF.rtf'
    copy_test_rtf_path = 'tests/resources/test_files/Test_for_RTF_copy.rtf'
    
    # Copying file
    with open(test_rtf_path, 'rb') as src_file:
        with open(copy_test_rtf_path, 'wb') as dest_file:
            dest_file.write(src_file.read())

    try:
        
        # Load via File object
        rtf_file = File(copy_test_rtf_path)
        
        # Save
        rtf_file.save()
        
        # Assert if .txt correctly saved
        assert len(rtf_file.metadata['text']) == 5306

    finally:
        # Clean up by removing the copied file after the test is done
        os.remove(copy_test_rtf_path)
                 
>>>>>>> dbaa0b23
def test_html_text():
    from file_processing.file import File
    txt_1 = File('tests/resources/test_files/Health - Canada.ca.html')
    assert len(txt_1.metadata['text']) == 165405

    
def test_html_num_lines():
    # indirectly tests lines attribute
    from file_processing.file import File
    txt_1 = File('tests/resources/test_files/Health - Canada.ca.html')
    assert txt_1.metadata['num_lines'] == 3439

    
def test_html_num_words():
    # indirectly tests words attribute
    from file_processing.file import File
    txt_1 = File('tests/resources/test_files/Health - Canada.ca.html')
    assert txt_1.metadata['num_words'] == 11162

def test_save_html_metadata():
    from file_processing.file import File
    
    test_html_path = 'tests/resources/test_files/Health - Canada.ca.html'
    copy_test_html_path = 'tests/resources/test_files/Health - Canada.ca_copy.html'
    
    # Copying file
    with open(test_html_path, 'rb') as src_file:
        with open(copy_test_html_path, 'wb') as dest_file:
            dest_file.write(src_file.read())

    try:
        
        # Load via File object
        html_file = File(copy_test_html_path)
        
        # Save
        html_file.save()
        
        # Assert if .txt correctly saved
        assert len(html_file.metadata['text']) == 165405

    finally:
        # Clean up by removing the copied file after the test is done
        os.remove(copy_test_html_path)

    
def test_xml_text():
    from file_processing.file import File
    txt_1 = File('tests/resources/test_files/Sample.xml')
    assert len(txt_1.metadata['text']) == 4429

    
def test_xml_num_lines():
    # indirectly tests lines attribute
    from file_processing.file import File
    txt_1 = File('tests/resources/test_files/Sample.xml')
    assert txt_1.metadata['num_lines'] == 120

    
def test_xml_num_words():
    # indirectly tests words attribute
    from file_processing.file import File
    txt_1 = File('tests/resources/test_files/Sample.xml')
    assert txt_1.metadata['num_words'] == 336

def test_save_xml_metadata():
    from file_processing.file import File
    
    test_xml_path = 'tests/resources/test_files/Sample.xml'
    copy_test_xml_path = 'tests/resources/test_files/Sample_copy.xml'
    
    # Copying file
    with open(test_xml_path, 'rb') as src_file:
        with open(copy_test_xml_path, 'wb') as dest_file:
            dest_file.write(src_file.read())

    try:
        
        # Load via File object
        xml_file = File(copy_test_xml_path)
        
        # Save
        xml_file.save()
        
        # Assert if .txt correctly saved
        assert len(xml_file.metadata['text']) == 4429

    finally:
        # Clean up by removing the copied file after the test is done
        os.remove(copy_test_xml_path)

def test_jpeg_format():
    from file_processing.file import File
    jpeg_1 = File('tests/resources/test_files/HealthCanada.jpeg')
    jpeg_2 = File('tests/resources/test_files/MapCanada.jpg')
    assert jpeg_1.metadata['original_format'] == 'JPEG'
    assert jpeg_2.metadata['original_format'] == 'JPEG'

    
def test_jpeg_mode():
    from file_processing.file import File
    jpeg_1 = File('tests/resources/test_files/HealthCanada.jpeg')
    jpeg_2 = File('tests/resources/test_files/MapCanada.jpg')
    assert jpeg_1.metadata['mode'] == 'RGB'
    assert jpeg_2.metadata['mode'] == 'RGB'

    
def test_jpeg_width():
    from file_processing.file import File
    jpeg_1 = File('tests/resources/test_files/HealthCanada.jpeg')
    jpeg_2 = File('tests/resources/test_files/MapCanada.jpg')
    assert jpeg_1.metadata['width'] == 474
    assert jpeg_2.metadata['width'] == 4489

    
def test_jpeg_height():
    from file_processing.file import File
    jpeg_1 = File('tests/resources/test_files/HealthCanada.jpeg')
    jpeg_2 = File('tests/resources/test_files/MapCanada.jpg')
    assert jpeg_1.metadata['height'] == 262
    assert jpeg_2.metadata['height'] == 2896

def test_save_jpeg_metadata():
    from file_processing.file import File
    
    test_jpeg_path = 'tests/resources/test_files/HealthCanada.jpeg'
    copy_test_jpeg_path = 'tests/resources/test_files/HealthCanada_copy.jpeg'
    
    # Copying file
    with open(test_jpeg_path, 'rb') as src_file:
        with open(copy_test_jpeg_path, 'wb') as dest_file:
            dest_file.write(src_file.read())

    try:
        # Load via File object
        jpeg_file = File(copy_test_jpeg_path)
        
        # Save changes
        jpeg_file.save()
        
        # Load document again to check if the changes were saved correctly
        jpeg = File(copy_test_jpeg_path)
        
        # Assert if file correctly saved
        assert jpeg.metadata['height'] == 262
        assert jpeg.metadata['width'] == 474
        assert jpeg.metadata['mode'] == 'RGB'

    finally:
        # Clean up by removing the copied file after the test is done
        os.remove(copy_test_jpeg_path)<|MERGE_RESOLUTION|>--- conflicted
+++ resolved
@@ -109,7 +109,6 @@
     assert docx_2.metadata['last_modified_by'] == test_last_modified_by_2
 
 
-<<<<<<< HEAD
 def test_docx_locked():
     from file_processing.file import File
     import pytest
@@ -117,8 +116,6 @@
         docx_1 = File('tests/resources/test_files/SampleReport_Locked.docx')
     with pytest.raises(Exception) as e_info:
         docx_2 = File('tests/resources/test_files/HealthCanadaOverviewFromWikipedia_Locked.docx')
-=======
-    import os
 
 
 def test_save_docx_metadata():
@@ -157,7 +154,6 @@
         # Clean up by removing the copied file after the test is done
         os.remove(copy_test_docx_path)
 
->>>>>>> dbaa0b23
 
 
 def test_pdf_ocr_text_found():
@@ -329,7 +325,6 @@
     exceldoc = File('tests/resources/test_files/Test_excel_file.xlsx')
     assert exceldoc.metadata['creator'] == 'Burnett, Taylen (HC/SC)'
 
-<<<<<<< HEAD
 
 def test_excel_locked():
     from file_processing.file import File
@@ -339,7 +334,7 @@
     with pytest.raises(Exception) as e_info:
         exceldoc_2 = File('tests/resources/test_files/StructureofCanadianFederalGovFromWikipedia_Locked.xlsx')
 
-=======
+
 def test_save_exc_metadata():
     from file_processing.file import File
     from openpyxl import load_workbook
@@ -375,7 +370,6 @@
     finally:
         # Clean up by removing the copied file after the test is done
         os.remove(copy_test_exc_path)
->>>>>>> dbaa0b23
     
 def test_pptx_text():
     from file_processing.file import File
@@ -442,7 +436,6 @@
     assert pptx_1.metadata['num_slides'] == 4
     assert pptx_2.metadata['num_slides'] == 5
 
-<<<<<<< HEAD
 
 def test_pptx_locked():
     from file_processing.file import File
@@ -453,7 +446,6 @@
         pptx_2 = File('tests/resources/test_files/HealthCanadaOverviewFromWikipedia_Locked.pptx')
     
 
-=======
 def test_save_ppt_metadata():
     from file_processing.file import File
     from pptx import Presentation
@@ -489,11 +481,13 @@
         # Clean up by removing the copied file after the test is done
         os.remove(copy_test_ppt_path)
     
+
 def test_rtf_text():
     from file_processing.file import File
     rtf_1 = File('tests/resources/test_files/Test_for_RTF.rtf')
     assert len(rtf_1.metadata['text']) == 5306
 
+
 def test_save_rtf_metadata():
     from file_processing.file import File
     
@@ -519,8 +513,8 @@
     finally:
         # Clean up by removing the copied file after the test is done
         os.remove(copy_test_rtf_path)
+               
                  
->>>>>>> dbaa0b23
 def test_html_text():
     from file_processing.file import File
     txt_1 = File('tests/resources/test_files/Health - Canada.ca.html')
