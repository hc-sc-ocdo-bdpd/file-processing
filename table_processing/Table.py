--- conflicted
+++ resolved
@@ -86,12 +86,8 @@
         for row in row_images:
             row_cell_text = []
             if row.size[1] > 0:
-<<<<<<< HEAD
                 # row.show()
-                cells = self.get_cropped_columns(row)
-=======
                 cells = get_cropped_columns(row, self.column_limits)
->>>>>>> 8819584c
                 for cell in cells:
                     width, height = cell.size
                     if width > 0:
